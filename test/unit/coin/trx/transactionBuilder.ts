--- conflicted
+++ resolved
@@ -94,15 +94,7 @@
   });
 
   describe('Transaction builder', () => {
-<<<<<<< HEAD
-    it('should build an update account tx', () => {
-=======
-    beforeEach(() => {
-      txBuilder = getBuilder('ttrx ');
-    });
-
     it('should build an update account tx', async () => {
->>>>>>> 8ad54232
       const txJson = JSON.stringify(UnsignedAccountPermissionUpdateContractTx);
       txBuilder.from(txJson);
       txBuilder.sign({ key: AccountPermissionUpdateContractPriv });
