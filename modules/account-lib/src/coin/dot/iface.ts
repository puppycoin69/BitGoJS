--- conflicted
+++ resolved
@@ -159,19 +159,7 @@
   minDuration?: number;
   maxDuration?: number;
   unit?: 'block' | 'seconds' | 'milliseconds';
-<<<<<<< HEAD
-=======
 }
-
-/**
- * Fee options based on the BitgoJS standard doc.
- */
-export type FeeOptions = {
-  amount: number | string;
-  unit?: 'baseUnit' | 'cpu' | 'ram';
-  formula?: 'fixed' | 'feeRate' | 'perKB' | 'custom';
-  type?: 'base' | 'max' | 'tip';
-};
 
 export interface TransactionExplanation extends BaseTransactionExplanation {
   type: TransactionType;
@@ -181,5 +169,4 @@
   owner?: string;
   proxyType?: string;
   delay?: string;
->>>>>>> 09cfdc23
 }